--- conflicted
+++ resolved
@@ -6,12 +6,8 @@
 license = "MIT OR Apache-2.0"
 edition = "2021"
 repository = "https://github.com/kiibohd/kiibohd-core"
-<<<<<<< HEAD
 keywords = ["no-std", "usb", "hid", "embedded", "keyboard"]
-categories = ["embedded", "no-std"]
-=======
-categories = ["embedded", "hardware-support", "no-std"]
->>>>>>> 59254c50
+categories = ["embedded", "no-std", "hardware-support"]
 
 # See more keys and their definitions at https://doc.rust-lang.org/cargo/reference/manifest.html
 
