--- conflicted
+++ resolved
@@ -6,12 +6,8 @@
 edition = "2021"
 description = "Hall Effect keyscanning for strobed matrices"
 repository = "https://github.com/kiibohd/kiibohd-core"
-<<<<<<< HEAD
-keywords = ["no-std", "usb", "hid", "embedded", "keyboard"]
+keywords = ["no-std", "embedded", "keyboard", "hardware-support"]
 categories = ["embedded", "no-std"]
-=======
-categories = ["no-std", "embedded", "hardware-support"]
->>>>>>> 59254c50
 
 [dependencies]
 kiibohd-hall-effect = { version = "0.1.0", path = "../kiibohd-hall-effect" }
