[package]
name = "kll-core"
version = "0.1.0"
authors = ["Jacob Alexander <haata@kiibohd.com>"]
license = "MIT OR Apache-2.0"
edition = "2021"
description = "KLL state-machine implementation focused on no_std embedded/bare-metal targets"
repository = "https://github.com/kiibohd/kiibohd-core"
<<<<<<< HEAD
keywords = ["no-std", "usb", "embedded", "keyboard"]
categories = ["embedded", "no-std"]
=======
categories = ["no-std"]
>>>>>>> 59254c50

[features]
default = ["std"]

std = ["log"]

# Defmt logging disabled by default
defmt-default = []
defmt-trace = []
defmt-debug = []
defmt-info = []
defmt-warn = []
defmt-error = []

[dependencies]
byteorder             = { version = "1.3", default-features = false }
defmt                 = "0.3"
embedded-time         = "0.12"
enum-primitive-derive = "0.2.2"
heapless              = "^0.7.10"
kll-hid               = { version = "0.1.0", path = "../kll-hid" }
kll-macros            = { version = "0.1.0", path = "../kll-macros" }
log                   = { version = "^0.4", default-features = false, optional = true }
num-traits            = { version = "0.2", default-features = false }
static_assertions     = "1.1"
transmute             = "0.1"

[dev-dependencies]
flexi_logger  = "^0.16"<|MERGE_RESOLUTION|>--- conflicted
+++ resolved
@@ -6,12 +6,8 @@
 edition = "2021"
 description = "KLL state-machine implementation focused on no_std embedded/bare-metal targets"
 repository = "https://github.com/kiibohd/kiibohd-core"
-<<<<<<< HEAD
-keywords = ["no-std", "usb", "embedded", "keyboard"]
+keywords = ["no-std", "embedded", "keyboard"]
 categories = ["embedded", "no-std"]
-=======
-categories = ["no-std"]
->>>>>>> 59254c50
 
 [features]
 default = ["std"]
